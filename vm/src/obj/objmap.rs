--- conflicted
+++ resolved
@@ -55,21 +55,12 @@
 
 pub fn init(context: &PyContext) {
     let map_type = &context.map_type;
-<<<<<<< HEAD
 
     let map_doc = "map(func, *iterables) --> map object\n\n\
                    Make an iterator that computes the function using arguments from\n\
                    each of the iterables.  Stops when the shortest iterable is exhausted.";
 
-    context.set_attr(
-        &map_type,
-        "__contains__",
-        context.new_rustfunc(map_contains),
-    );
-    context.set_attr(&map_type, "__iter__", context.new_rustfunc(map_iter));
-=======
     objiter::iter_type_init(context, map_type);
->>>>>>> 3c25c143
     context.set_attr(&map_type, "__new__", context.new_rustfunc(map_new));
     context.set_attr(&map_type, "__next__", context.new_rustfunc(map_next));
     context.set_attr(&map_type, "__doc__", context.new_str(map_doc.to_string()));
